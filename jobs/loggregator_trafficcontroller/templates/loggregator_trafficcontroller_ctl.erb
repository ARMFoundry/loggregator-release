--- conflicted
+++ resolved
@@ -20,16 +20,9 @@
   start)
     pid_guard $PIDFILE "LoggregatorTrafficController"
 
-<<<<<<< HEAD
-    ulimit -l unlimited
-=======
-    mkdir -p $RUN_DIR
-    mkdir -p $LOG_DIR
-
     <% if p("traffic_controller.locked_memory_limit") != -1 %>
     ulimit -l <%= p("traffic_controller.locked_memory_limit") %>
     <% end %>
->>>>>>> 9b1f5a1a
     ulimit -n 65536
 
     <% p("traffic_controller.debug") == true ? debug_string = "--debug " : debug_string = "" %>
